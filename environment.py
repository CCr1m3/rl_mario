import gym
from gym import spaces
from gym.wrappers.frame_stack import FrameStack
import cv2
import numpy as np
from nes_py.wrappers import JoypadSpace
import gym_super_mario_bros
from gym_super_mario_bros.actions import COMPLEX_MOVEMENT
import random
import os
import pickle
import glob
import json

<<<<<<< HEAD
from config import (
    DEADLOCK_PENALTY, DEADLOCK_STEPS, DEATH_PENALTY, COMPLETION_REWARD, 
    ITEM_REWARD_FACTOR, RANDOM_STAGES, SCORE_REWARD_FACTOR,
    USE_RECORDED_GAMEPLAY, RECORDED_GAMEPLAY_DIR, RECORDED_START_PROBABILITY,
    PREFER_ADVANCED_CHECKPOINTS, MIN_CHECKPOINT_X_POS, ONE_RECORDING_PER_STAGE
)
=======
from config import DEADLOCK_PENALTY, DEADLOCK_STEPS, DEATH_PENALTY, COMPLETION_REWARD, ITEM_REWARD_FACTOR, \
    RANDOM_STAGES, SCORE_REWARD_FACTOR, MOVE_REWARD
>>>>>>> afed9feb


# Environment preprocessing wrappers
class GrayScaleObservation(gym.ObservationWrapper):
    def __init__(self, env):
        super().__init__(env)
        obs_shape = self.observation_space.shape[:2]
        self.observation_space = gym.spaces.Box(low=0, high=255, shape=obs_shape, dtype=np.uint8)

    def observation(self, observation):
        observation = cv2.cvtColor(observation, cv2.COLOR_RGB2GRAY)
        return observation


class ResizeObservation(gym.ObservationWrapper):
    def __init__(self, env, shape):
        super().__init__(env)
        if isinstance(shape, int):
            self.shape = (shape, shape)
        else:
            self.shape = tuple(shape)
        obs_shape = self.shape  # Add channel dimension for grayscale
        self.observation_space = gym.spaces.Box(low=0, high=255, shape=obs_shape, dtype=np.uint8)

    def observation(self, observation):
        # Remove channel dimension for resizing
        if len(observation.shape) == 3:
            observation = observation.squeeze(0)
        # Resize
        observation = cv2.resize(observation, self.shape, interpolation=cv2.INTER_AREA)
        # Add channel dimension back
        return observation


# wrapper to reduce frame amount
class SkipFrame(gym.Wrapper):
    def __init__(self, env, skip):
        super().__init__(env)
        self._skip = skip

    def step(self, action):
        # sum up all rewards in skipped frames and keep doing the same action on skipped frames
        total_reward = 0.0
        done = False
        for i in range(self._skip):
            obs, reward, done, info = self.env.step(action)
            total_reward += reward
            if done:
                break
        return obs, total_reward, done, info


class ScoreRewardWrapper(gym.Wrapper):
    def __init__(self, env, score_reward_scale=0.1):
        super().__init__(env)
        self.score_reward_scale = score_reward_scale
        self.last_score = 0

    def reset(self, **kwargs):
        self.last_score = 0
        return self.env.reset(**kwargs)

    def step(self, action):
        state, reward, done, info = self.env.step(action)
        
        # Calculate score reward
        current_score = info.get('score', 0)
        score_reward = (current_score - self.last_score) * self.score_reward_scale
        self.last_score = current_score
        
        # Add score reward to the original reward
        reward += score_reward
        
        return state, reward, done, info

class DeadlockEnv(gym.Wrapper):
    def __init__(self, env, threshold, deadlock_penalty):
        super().__init__(env)
        self.threshold = threshold
        self.last_x_pos = None  # Will be set on first step
        self.count = 0
        self.deadlock_penalty = deadlock_penalty
        self.first_step = True

    def reset(self, **kwargs):
        self.last_x_pos = None  # Will be set on first step
        self.count = 0
        self.first_step = True
        return self.env.reset(**kwargs)

    def step(self, action):
        state, reward, done, info = self.env.step(action)
        x_pos = info['x_pos']

        if self.first_step:
            # First step: establish baseline position
            self.last_x_pos = x_pos
            self.first_step = False
            self.count = 0
        else:
            # Normal deadlock detection
            if x_pos <= self.last_x_pos:
                self.count += 1
            else:
                self.last_x_pos = x_pos
                self.count = 0

            if self.count >= self.threshold:
                done = True
                reward -= self.deadlock_penalty

        return state, reward, done, info

# limits marios lives to a single one
class LifeLimitEnv(gym.Wrapper):
    def __init__(self, env, death_penalty):
        super().__init__(env)
        self.death_penalty = death_penalty

    def step(self, action):
        state, reward, done, info = self.env.step(action)

        if info['life'] < 2:
            done = True
            reward -= self.death_penalty

        return state, reward, done, info

# limits mario to play a single level and gives a reward for completion
class LevelLimitEnv(gym.Wrapper):
    def __init__(self, env, completion_reward):
        super().__init__(env)
        self.completion_reward = completion_reward

    def step(self, action):
        state, reward, done, info = self.env.step(action)

        # if mario reached flag end episode and give reward
        if info['flag_get']:
            done = True
            reward += self.completion_reward

        return state, reward, done, info

# overwrites the whole existing reward structure and rewards moving right, getting score
class RewardShaperEnv(gym.Wrapper):
    def __init__(self, env, death_penalty, score_reward_factor):
        super().__init__(env)
        self.last_x_pos = None  # Will be set on first step
        self.last_life = 2  # Track life to detect death
        # reward = distance * factor
        self.pos_mov_factor = MOVE_REWARD
        # separate factor for moving backwards
        self.neg_mov_factor = MOVE_REWARD / 2.0

        self.last_score = 0
        self.score_reward_scale = score_reward_factor
        self.death_penalty = death_penalty
        self.first_step = True  # Track if this is the first step after reset

    def reset(self, **kwargs):
        obs = self.env.reset(**kwargs)
        # Reset tracking variables but don't probe for position
        # This avoids interfering with RecordedGameplayWrapper
        self.last_x_pos = None  # Will be set on first step
        self.last_life = 2
        self.last_score = 0
        self.first_step = True
        return obs

    def step(self, action):
        state, reward, done, info = self.env.step(action)

        reward = 0

        # Calculate score reward
        current_score = info.get('score', 0)
        score_reward = (current_score - self.last_score) * self.score_reward_scale
        self.last_score = current_score
        reward += score_reward

        # Check if Mario died (life decreased)
        current_life = info.get('life', 2)
        if current_life < self.last_life:
            # Mario died - apply death penalty and skip movement calculation
            reward -= self.death_penalty
        else:
            # Handle movement reward
            current_x_pos = info['x_pos']
            
            if self.first_step:
                # First step after reset: set initial position without movement reward
                self.last_x_pos = current_x_pos
                self.first_step = False
                # No movement reward on first step (establishes baseline)
            else:
                # Normal movement - calculate movement reward
                distance_moved = current_x_pos - self.last_x_pos
                if distance_moved > 0:
                    reward += distance_moved * self.pos_mov_factor
                else:
                    reward += distance_moved * self.neg_mov_factor
                
                # Update position tracking
                self.last_x_pos = current_x_pos
        
        # Update life tracking
        self.last_life = current_life

        return state, reward, done, info

# gives mario reward and penalty for gaining or loosing item effects
class ItemRewardEnv(gym.Wrapper):
    def __init__(self, env, item_reward_factor):
        super().__init__(env)
        self.last_state = 'small'
        self.item_reward_factor = item_reward_factor
        self.states = ['small', 'tall', 'fireball']

    def reset(self, **kwargs):
        self.last_state = 'small'
        return self.env.reset(**kwargs)

    def step(self, action):
        state, reward, done, info = self.env.step(action)

        current_state = info['status']

        if current_state != self.last_state:
            reward += (self.states.index(current_state) - self.states.index(self.last_state)) * self.item_reward_factor
            self.last_state = current_state

        return state, reward, done, info


# All available Mario stages (World 1-8, Stage 1-4 each = 32 total stages)
ALL_MARIO_STAGES = [
    (1, 1), (1, 2), (1, 3), (1, 4),
    (2, 1), (2, 2), (2, 3), (2, 4),
    (3, 1), (3, 2), (3, 3), (3, 4),
    (4, 1), (4, 2), (4, 3), (4, 4),
    (5, 1), (5, 2), (5, 3), (5, 4),
    (6, 1), (6, 2), (6, 3), (6, 4),
    (7, 1), (7, 2), (7, 3), (7, 4),
    (8, 1), (8, 2), (8, 3), (8, 4)
]


class RecordedGameplayWrapper(gym.Wrapper):
    """Wrapper that replays recorded actions to start from random positions."""
    
    def __init__(self, env):
        super().__init__(env)
        self.recorded_sessions = {}  # Cache for loaded sessions
        self.last_loaded_stage = None
        
    def reset(self, **kwargs):
        """Reset environment and optionally replay actions to a random position."""
        obs = self.env.reset(**kwargs)
        
        # Check if we should use recorded gameplay
        if USE_RECORDED_GAMEPLAY and random.random() < RECORDED_START_PROBABILITY:
            # Get current stage info
            world, stage = self._get_current_stage_info()
            
            # Try to replay actions to a random position
            if self._replay_to_random_position(world, stage):
                print(f"🎯 Started from recorded position - World {world}-{stage}")
            
        return obs
    
    def _get_current_stage_info(self):
        """Get current world and stage from environment."""
        try:
            # Take a no-op step to get info
            obs, reward, done, info = self.env.step(0)
            world = info.get('world', 1)
            stage = info.get('stage', 1)
            return world, stage
        except:
            return 1, 1  # Default to world 1, stage 1
    
    def _load_recorded_sessions(self, world, stage):
        """Load recorded sessions for a specific world/stage."""
        stage_key = f"world_{world}_stage_{stage}"
        
        # Check if already loaded
        if stage_key in self.recorded_sessions:
            return self.recorded_sessions[stage_key]
        
        # Find recorded action files for this stage
        stage_dir = os.path.join(RECORDED_GAMEPLAY_DIR, stage_key)
        if not os.path.exists(stage_dir):
            self.recorded_sessions[stage_key] = []
            return []
        
        action_files = glob.glob(os.path.join(stage_dir, "actions_*.json"))
        if not action_files:
            self.recorded_sessions[stage_key] = []
            return []
        
        # Load sessions
        sessions = []
        if ONE_RECORDING_PER_STAGE:
            # Use only the most recent recording (latest by filename)
            latest_file = max(action_files, key=lambda f: os.path.getmtime(f))
            try:
                with open(latest_file, 'r') as f:
                    session_data = json.load(f)
                    # Only include if it has reasonable progress
                    final_x_pos = session_data.get('final_info', {}).get('x_pos', 0)
                    if final_x_pos > MIN_CHECKPOINT_X_POS:
                        sessions.append(session_data)
            except Exception as e:
                print(f"Warning: Failed to load {latest_file}: {e}")
        else:
            # Load all available recordings
            for action_file in sorted(action_files):
                try:
                    with open(action_file, 'r') as f:
                        session_data = json.load(f)
                        # Only include sessions with reasonable progress
                        final_x_pos = session_data.get('final_info', {}).get('x_pos', 0)
                        if final_x_pos > MIN_CHECKPOINT_X_POS:
                            sessions.append(session_data)
                except Exception as e:
                    print(f"Warning: Failed to load {action_file}: {e}")
                    continue
        
        self.recorded_sessions[stage_key] = sessions
        return sessions
    
    def _replay_to_random_position(self, world, stage):
        """Replay actions to reach a random position."""
        try:
            # Load recorded sessions for this stage
            sessions = self._load_recorded_sessions(world, stage)
            if not sessions:
                return False
            
            # Choose a random session
            session = random.choice(sessions)
            actions = session.get('actions', [])
            if not actions:
                return False
            
            # Choose a random position in the action sequence
            if PREFER_ADVANCED_CHECKPOINTS:
                # Weight towards later positions (more advanced in level)
                max_actions = len(actions)
                # Use a power distribution to favor later positions
                position = int(max_actions * (random.random() ** 0.5))
            else:
                # Uniform distribution
                position = random.randint(0, len(actions) - 1)
            
            # Replay actions up to the chosen position
            for i, action in enumerate(actions[:position]):
                if i >= position:
                    break
                obs, reward, done, info = self.env.step(action)
                if done:
                    # If episode ends during replay, stop here
                    break
            
            return True
            
        except Exception as e:
            print(f"Warning: Failed to replay to random position: {e}")
            return False





def create_env(use_level_start=False):
    env = gym_super_mario_bros.make('SuperMarioBrosRandomStages-v0' if RANDOM_STAGES else 'SuperMarioBros-v0')
    env = JoypadSpace(env, COMPLEX_MOVEMENT)
    
    # Apply recorded gameplay wrapper early (before preprocessing) so it can control the initial state
    if USE_RECORDED_GAMEPLAY and not use_level_start:
        env = RecordedGameplayWrapper(env)
    
    # Apply all the preprocessing wrappers
    env = GrayScaleObservation(env)
    env = ResizeObservation(env, 128)
    env = SkipFrame(env, skip=6)
    env = FrameStack(env, 8)
    # Apply reward-modifying wrappers first
    env = LifeLimitEnv(env, death_penalty=DEATH_PENALTY)
    env = LevelLimitEnv(env, completion_reward=COMPLETION_REWARD)
    env = ItemRewardEnv(env, item_reward_factor=ITEM_REWARD_FACTOR)
    env = DeadlockEnv(env, threshold=DEADLOCK_STEPS, deadlock_penalty=DEADLOCK_PENALTY)
    # Apply RewardShaperEnv LAST to completely overwrite all rewards
    env = RewardShaperEnv(env, death_penalty=DEATH_PENALTY, score_reward_factor=SCORE_REWARD_FACTOR)
    
    return env<|MERGE_RESOLUTION|>--- conflicted
+++ resolved
@@ -12,17 +12,12 @@
 import glob
 import json
 
-<<<<<<< HEAD
 from config import (
-    DEADLOCK_PENALTY, DEADLOCK_STEPS, DEATH_PENALTY, COMPLETION_REWARD, 
+    DEADLOCK_PENALTY, DEADLOCK_STEPS, DEATH_PENALTY, COMPLETION_REWARD,
     ITEM_REWARD_FACTOR, RANDOM_STAGES, SCORE_REWARD_FACTOR,
     USE_RECORDED_GAMEPLAY, RECORDED_GAMEPLAY_DIR, RECORDED_START_PROBABILITY,
-    PREFER_ADVANCED_CHECKPOINTS, MIN_CHECKPOINT_X_POS, ONE_RECORDING_PER_STAGE
+    PREFER_ADVANCED_CHECKPOINTS, MIN_CHECKPOINT_X_POS, ONE_RECORDING_PER_STAGE, MOVE_REWARD
 )
-=======
-from config import DEADLOCK_PENALTY, DEADLOCK_STEPS, DEATH_PENALTY, COMPLETION_REWARD, ITEM_REWARD_FACTOR, \
-    RANDOM_STAGES, SCORE_REWARD_FACTOR, MOVE_REWARD
->>>>>>> afed9feb
 
 
 # Environment preprocessing wrappers
@@ -212,7 +207,7 @@
         else:
             # Handle movement reward
             current_x_pos = info['x_pos']
-            
+
             if self.first_step:
                 # First step after reset: set initial position without movement reward
                 self.last_x_pos = current_x_pos
@@ -225,7 +220,7 @@
                     reward += distance_moved * self.pos_mov_factor
                 else:
                     reward += distance_moved * self.neg_mov_factor
-                
+
                 # Update position tracking
                 self.last_x_pos = current_x_pos
         
@@ -278,7 +273,7 @@
         super().__init__(env)
         self.recorded_sessions = {}  # Cache for loaded sessions
         self.last_loaded_stage = None
-        
+
     def reset(self, **kwargs):
         """Reset environment and optionally replay actions to a random position."""
         obs = self.env.reset(**kwargs)
@@ -287,11 +282,11 @@
         if USE_RECORDED_GAMEPLAY and random.random() < RECORDED_START_PROBABILITY:
             # Get current stage info
             world, stage = self._get_current_stage_info()
-            
+
             # Try to replay actions to a random position
             if self._replay_to_random_position(world, stage):
                 print(f"🎯 Started from recorded position - World {world}-{stage}")
-            
+
         return obs
     
     def _get_current_stage_info(self):
@@ -308,22 +303,22 @@
     def _load_recorded_sessions(self, world, stage):
         """Load recorded sessions for a specific world/stage."""
         stage_key = f"world_{world}_stage_{stage}"
-        
+
         # Check if already loaded
         if stage_key in self.recorded_sessions:
             return self.recorded_sessions[stage_key]
-        
+
         # Find recorded action files for this stage
         stage_dir = os.path.join(RECORDED_GAMEPLAY_DIR, stage_key)
         if not os.path.exists(stage_dir):
             self.recorded_sessions[stage_key] = []
             return []
-        
+
         action_files = glob.glob(os.path.join(stage_dir, "actions_*.json"))
         if not action_files:
             self.recorded_sessions[stage_key] = []
             return []
-        
+
         # Load sessions
         sessions = []
         if ONE_RECORDING_PER_STAGE:
@@ -351,10 +346,10 @@
                 except Exception as e:
                     print(f"Warning: Failed to load {action_file}: {e}")
                     continue
-        
+
         self.recorded_sessions[stage_key] = sessions
         return sessions
-    
+
     def _replay_to_random_position(self, world, stage):
         """Replay actions to reach a random position."""
         try:
@@ -405,7 +400,7 @@
     # Apply recorded gameplay wrapper early (before preprocessing) so it can control the initial state
     if USE_RECORDED_GAMEPLAY and not use_level_start:
         env = RecordedGameplayWrapper(env)
-    
+
     # Apply all the preprocessing wrappers
     env = GrayScaleObservation(env)
     env = ResizeObservation(env, 128)
@@ -418,5 +413,5 @@
     env = DeadlockEnv(env, threshold=DEADLOCK_STEPS, deadlock_penalty=DEADLOCK_PENALTY)
     # Apply RewardShaperEnv LAST to completely overwrite all rewards
     env = RewardShaperEnv(env, death_penalty=DEATH_PENALTY, score_reward_factor=SCORE_REWARD_FACTOR)
-    
+
     return env